--- conflicted
+++ resolved
@@ -3,12 +3,7 @@
 use tari_common_types::tari_address::{TariAddress, TariAddressFeatures};
 use tari_utilities::{hex::Hex};
 use wasm_bindgen::prelude::*;
-<<<<<<< HEAD
-
-// mod wallet;
-=======
 use serde::{Serialize, Deserialize};
->>>>>>> 98afecdb
 
 #[derive(Serialize, Deserialize)]
 pub struct AddressInfo {
@@ -78,9 +73,6 @@
     };
 
     Ok(serde_wasm_bindgen::to_value(&info)?)
-<<<<<<< HEAD
-}
-=======
 }
 
 #[cfg(test)]
@@ -96,7 +88,7 @@
     fn test_valid_address_parsing() {
         let address = TariAddress::from_str(TEST_ADDRESS);
         assert!(address.is_ok());
-        
+
         let address = address.unwrap();
         assert_eq!(address.to_base58(), TEST_ADDRESS);
         assert!(!address.to_emoji_string().is_empty());
@@ -114,7 +106,7 @@
     fn test_address_features() {
         let address = TariAddress::from_str(TEST_ADDRESS).unwrap();
         let features = address.features();
-        
+
         // Test that features are properly decoded
         assert!(features.as_u8() > 0);
         // Add more specific feature tests based on your test address
@@ -124,7 +116,7 @@
     fn test_address_network() {
         let address = TariAddress::from_str(TEST_ADDRESS).unwrap();
         let network = address.network();
-        
+
         // Test that network is properly decoded
         assert_eq!(network.as_byte(), 0x00);
     }
@@ -132,10 +124,10 @@
     #[test]
     fn test_address_keys() {
         let address = TariAddress::from_str(TEST_ADDRESS).unwrap();
-        
+
         // Test that spend key is present
         assert!(!address.public_spend_key().to_hex().is_empty());
-        
+
         // Test view key (may or may not be present depending on address type)
         let view_key = address.public_view_key();
         // Add assertions based on your test address type
@@ -153,7 +145,7 @@
     fn test_wasm_decode_valid_address() {
         let result = decode_tari_address(TEST_ADDRESS);
         assert!(result.is_ok());
-        
+
         let info: AddressInfo = serde_wasm_bindgen::from_value(result.unwrap()).unwrap();
         assert_eq!(info.base58, TEST_ADDRESS);
     }
@@ -163,5 +155,4 @@
         let result = decode_tari_address(INVALID_ADDRESS);
         assert!(result.is_err());
     }
-} 
->>>>>>> 98afecdb
+}