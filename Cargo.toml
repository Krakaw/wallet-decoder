[package]
name = "wallet-decoder"
version = "0.1.0"
edition = "2021"

[lib]
crate-type = ["cdylib", "rlib"]

[dependencies]
tari_common_types = { git = "https://github.com/tari-project/tari", branch = "development"}
tari_utilities = { version = "0.8", default-features = false }
wasm-bindgen = "0.2"
js-sys = "0.3"
serde = { version = "1.0", features = ["derive"] }
serde-wasm-bindgen = "0.6"
getrandom = { version = "0.2", features = ["js"] }
anyhow = "1.0"

[target.'cfg(not(target_arch = "wasm32"))'.dependencies]
tari_common_types = { git = "https://github.com/tari-project/tari", branch = "development"}
tari_utilities = { version = "0.8", default-features = false }
tari_key_manager = { git = "https://github.com/tari-project/tari", branch = "development" }
tari_core = { git = "https://github.com/tari-project/tari", branch = "development" }
tari_common = { git = "https://github.com/tari-project/tari", branch = "development" }
clap = { version = "4.4", features = ["derive"] }

[target.'cfg(target_arch = "wasm32")'.dependencies]
getrandom = { version = "0.2", features = ["js"] }
<<<<<<< HEAD
=======

[dev-dependencies]
wasm-bindgen-test = "0.3"

>>>>>>> 98afecdb
<|MERGE_RESOLUTION|>--- conflicted
+++ resolved
@@ -1,7 +1,7 @@
 [package]
 name = "wallet-decoder"
 version = "0.1.0"
-edition = "2021"
+edition = "2024"
 
 [lib]
 crate-type = ["cdylib", "rlib"]
@@ -26,10 +26,7 @@
 
 [target.'cfg(target_arch = "wasm32")'.dependencies]
 getrandom = { version = "0.2", features = ["js"] }
-<<<<<<< HEAD
-=======
 
 [dev-dependencies]
 wasm-bindgen-test = "0.3"
 
->>>>>>> 98afecdb
